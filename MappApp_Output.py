from glumpy import app, gl, glm, gloo, transforms
import numpy as np
from scipy.spatial.transform import Rotation

from MappApp_Geometry import SphericalArena
import MappApp_Communication as macom
import MappApp_Definition as madef
from devices import Arduino

from IPython import embed

# Set Glumpy to use qt5 backend
app.use('qt5')

class IO:
    """
    Handles analogue/digital IO
    """

    def __init__(self):

        ## Setup listener
        ipc = macom.IPC()
        ipc.loadConnections()
        self.listener = ipc.getMetaListener(madef.Processes.IO)
        # Wait for clients
        self.listener.acceptClients()

        ## Setup serial connection
        self.serialConn = Arduino.getSerialConnection()

        self.data = list()

        self.serialbit = 0

    def start(self):
        while True:

            line = self.serialConn.readline()
            if line.decode('ascii') != '':
                self.data.append(line.decode('ascii'))

            if len(self.data) == 2000:
                with open('your_file.txt', 'w') as f:
                    for item in self.data:
                        f.write("%s" % item)

            obj = self.listener.receive()

            if obj is None:
                continue

            if obj[0] == macom.IO.Code.DO_NextFrame:
                # Write 1 to serial device
                self.serialConn.write(b'1')
            elif obj[0] == macom.IO.Code.Close:
                print('Closing IO')
                # Close serial connection
                self.serialConn.close()
                # Close listener connections
                import time
                time.sleep(4)
                self.listener.close()

                break

def runIO():
    io = IO()
    io.start()



# Define sphere
sphere = SphericalArena(theta_lvls=100, phi_lvls=50, upper_phi=45.0, radius=1.0)

class Display:

    modelRotationAxes = {
        'ne' : ( 1,-1, 0),
        'nw' : ( 1, 1, 0),
        'sw' : (-1, 1, 0),
        'se' : (-1,-1, 0)
    }

    modelTranslationAxes = {
        'ne' : ( 1, 1, 0),
        'nw' : (-1, 1, 0),
        'sw' : (-1,-1, 0),
        'se' : ( 1,-1, 0)
    }

    modelZeroElevRotation = {
        'ne': -90.0,
        'nw': -90.0,
        'sw': -90.0,
        'se': -90.0
    }

    def __init__(self):

        ## Load client connections
        ipc = macom.IPC()
        ipc.loadConnections()
        self.clientToCtrl = ipc.getClientConnection(madef.Processes.CONTROL, madef.Processes.DISPLAY)
        self.clientToIO = ipc.getClientConnection(madef.Processes.IO, madef.Processes.DISPLAY)

        ## Setup window
        self.window = app.Window(width=800, height=600, color=(1, 1, 1, 1))

        self.program = None
        self.stimulus = None

        # Apply event wrapper
        self.on_draw = self.window.event(self.on_draw)
        self.on_resize = self.window.event(self.on_resize)
        self.on_init = self.window.event(self.on_init)

        # Wait to receive display settings
        obj = self.clientToCtrl.recv()
        if not(obj[0] == macom.Display.Code.NewDisplaySettings):
            print('ERROR: display requires initial message to be the display configuration.')
            self.window.close()
        self.displaySettings = obj[1]

        # Check fullscreen state and change if necessary
        self.checkFullscreen()

    def setupProgram(self):
        self.program = dict()
        self.vertices = dict()
        self.v = dict()
        self.i = dict()

        theta_range = 90.0
        for j, orient in enumerate(['ne', 'nw', 'sw', 'se']):
            theta_center = 45.0 + j * 90.0

            thetas, phis = sphere.getThetaSubset(theta_center - theta_range / 2, theta_center + theta_range / 2)

            # Vertices
            vertices = sphere.sph2cart(thetas, phis)
<<<<<<< HEAD
            tex_coords = sphere.mercator2DTexture(thetas, phis)
            #tex_coords = sphere.ortho2DTexture(vertices)

=======
>>>>>>> ab4fdba2
            indices = sphere.getFaceIndices(vertices)
            vertices = np.append(vertices, np.ones(vertices.shape[0]).reshape((-1,1)), axis=1)
            tex_coords = sphere.mercator2DTexture(thetas, phis)
            self.v[orient] = np.zeros(vertices.shape[0],
                         [('a_position', np.float32, 4),
                          ('a_texcoord', np.float32, 2)])
            self.vertices[orient] = vertices.astype(np.float32)
            self.v[orient]['a_position'] = vertices.astype(np.float32)
            self.v[orient]['a_texcoord'] = tex_coords.astype(np.float32).T
            self.v[orient] = self.v[orient].view(gloo.VertexBuffer)

            # Indices
            self.i[orient] = indices.astype(np.uint32)
            self.i[orient] = self.i[orient].view(gloo.IndexBuffer)

            ########
            # Program
            self.program[orient] = gloo.Program(self.stimulus.vertex_shader, self.stimulus.fragment_shader)
            self.program[orient].bind(self.v[orient])

            self.program[orient]['viewport'] = transforms.Viewport()


    def _handleCommunication(self, dt):

# Receive data
        if not(self.clientToCtrl.poll(timeout=.0001)):
            return

        ## Receive message
        obj = self.clientToCtrl.recv()

        ## App close event
        if obj[0] == macom.Display.Code.Close:
            print('Closing display')
            self.window.close()

        ## New display settings
        elif obj[0] == macom.Display.Code.NewDisplaySettings:

            if self.program is None:
                return

            # Update display settings
            self.displaySettings = obj[1]

            # Check fullscreen state and change if necessary
            self.checkFullscreen()

            # Dispatch resize event
            self.window.dispatch_event('on_resize', self.window.width, self.window.height)

        ## New stimulus
        elif obj[0] == macom.Display.Code.SetNewStimulus:
            stimcls = obj[1]

            args = []
            if len(obj) > 2:
                args = obj[2]
            kwargs = dict()
            if len(obj) > 3:
                kwargs = obj[3]

            # Create stimulus instance
            self.stimulus = stimcls(*args, **kwargs)

            # Setup new program
            self.setupProgram()

            # Dispatch resize event
            self.window.dispatch_event('on_resize', self.window.width, self.window.height)

    def checkFullscreen(self):
        if self.window.get_fullscreen() != self.displaySettings[madef.DisplaySettings.bool_disp_fullscreen]:
            self.window.set_fullscreen(self.displaySettings[madef.DisplaySettings.bool_disp_fullscreen],
                                       screen=self.displaySettings[madef.DisplaySettings.int_disp_screen_id])

    def on_draw(self, dt):
        ## Only draw a frame if both program and stimulus are set
        if self.program is None:
            return
        if self.stimulus is None:
            return

        ## Clear window
        self.window.clear(color=(0.0, 0.0, 0.0, 1.0))  # black
        gl.glDisable(gl.GL_BLEND)
        gl.glEnable(gl.GL_DEPTH_TEST)

        # TODO: include possibility to construct stimuli directly in the shader
        #       This would require an option to not use texture mapping but to set uniforms as
        #       Specified by a uniforms attribute in the Stimulus class for example.
        ## Set texture and draw new frame

        # Draw next frame
        self.stimulus.prepare_frame(dt, self.program)
        for orient in self.program:
            self.program[orient].draw(gl.GL_TRIANGLES, self.i[orient])

        ## Output frame sync signal via IO
        self.clientToIO.send([macom.IO.Code.DO_NextFrame])

    def on_resize(self, width, height):
        ## Only draw a frame if both program and stimulus are set
        if self.program is None:
            return
        if self.stimulus is None:
            return

        ## Fix for qt5 backend in glumpy:
        self.window._width = width
        self.window._height = height

        ## Calculate child viewport size
        if width > height:
            length = height
        elif height > width:
            length = width
        else:
            length = height
        halflength = length // 2

        ## Get current display settings
        view_axis_offset       = self.displaySettings[madef.DisplaySettings.float_view_axis_offset]
        view_fov               = self.displaySettings[madef.DisplaySettings.float_view_fov]
        view_elev_angle        = self.displaySettings[madef.DisplaySettings.float_view_elev_angle]
        pos_glob_x_pos         = self.displaySettings[madef.DisplaySettings.float_pos_glob_x_pos]
        pos_glob_y_pos         = self.displaySettings[madef.DisplaySettings.float_pos_glob_y_pos]
        pos_glob_center_offset = 1-self.displaySettings[madef.DisplaySettings.float_pos_glob_center_offset]
        origin_distance        = self.displaySettings[madef.DisplaySettings.float_view_origin_distance]

        xpos = int(width * pos_glob_x_pos)
        ypos = int(height * pos_glob_y_pos)

        ## Set uniforms for each part of the sphere
        for orient in self.program:

            # Get original vertex positions
            pos = self.vertices[orient][:,:-1]

            # Flip (rotate by 180 degree)
            rvec_flip = np.array([0, 0, 1])
            rvec_flip = rvec_flip / np.linalg.norm(rvec_flip)
            r_flip = Rotation.from_rotvec(np.pi * rvec_flip)
            pos = r_flip.apply(pos)

            # Rotate along azimuth line
            rvec_az = np.array(self.modelRotationAxes[orient])
            rvec_az = rvec_az / np.linalg.norm(rvec_az)
            angle_az = (self.modelZeroElevRotation[orient] + view_elev_angle)/360 * 2 * np.pi
            r_az = Rotation.from_rotvec(angle_az * rvec_az)
            pos = r_az.apply(pos)

            # Translate
            pos[:,0] += self.modelTranslationAxes[orient][0] * view_axis_offset
            pos[:,1] += self.modelTranslationAxes[orient][1] * view_axis_offset
            pos[:,2] -= origin_distance

            # Calculate projection
            proj = np.array(glm.perspective(view_fov, 1.0, 0.1, 10.0))
            pos_proj = np.zeros((pos.shape[0], 4))
            for i in range(pos.shape[0]):
                pos_proj[i,:] = np.dot(proj, np.append(pos[i,:], 1.))

            # Update vertex positions
            self.v[orient]['a_position'] = pos_proj

        ## Set viewports
        # North-east
        offset = halflength*pos_glob_center_offset
        self.program['ne']['viewport']['global'] = (0, 0, width, height)
        x, y = halflength+xpos-int(offset), halflength+ypos-int(offset)
        self.program['ne']['viewport']['local'] = (x, y, halflength, halflength)
        # South-east
        self.program['se']['viewport']['global'] = (0, 0, width, height)
        x, y = halflength+xpos-int(offset), ypos+int(offset)
        self.program['se']['viewport']['local'] = (x, y, halflength, halflength)
        # South-west
        self.program['sw']['viewport']['global'] = (0, 0, width, height)
        x, y = xpos+int(offset), ypos+int(offset)
        self.program['sw']['viewport']['local'] = (x, y, halflength, halflength)
        # North-west
        self.program['nw']['viewport']['global'] = (0, 0, width, height)
        x, y = xpos+int(offset), halflength+ypos-int(offset)
        self.program['nw']['viewport']['local'] = (x, y, halflength, halflength)

        ## Set perspective projection
        #self.program['ne']['u_projection'] = glm.perspective(view_fov, 1.0, 0.1, 10.0)
        #self.program['se']['u_projection'] = glm.perspective(view_fov, 1.0, 0.1, 10.0)
        #self.program['sw']['u_projection'] = glm.perspective(view_fov, 1.0, 0.1, 10.0)
        #self.program['nw']['u_projection'] = glm.perspective(view_fov, 1.0, 0.1, 10.0)

        self.program['ne']['u_projection'] = glm.ortho(view_fov, 1.0, 0.1, 10.0)

        # Draw
        self.window.dispatch_event('on_draw', 0.0)

    def on_init(self):
        pass

def runDisplay(fps, *args, **kwargs):

    display = Display(*args, **kwargs)

    # Schedule glumpy to check for new inputs (keep this as INfrequent as possible, rendering has priority)
    app.clock.schedule_interval(display._handleCommunication, 0.1)
    #
    app.run(framerate=fps)<|MERGE_RESOLUTION|>--- conflicted
+++ resolved
@@ -139,12 +139,8 @@
 
             # Vertices
             vertices = sphere.sph2cart(thetas, phis)
-<<<<<<< HEAD
             tex_coords = sphere.mercator2DTexture(thetas, phis)
-            #tex_coords = sphere.ortho2DTexture(vertices)
-
-=======
->>>>>>> ab4fdba2
+
             indices = sphere.getFaceIndices(vertices)
             vertices = np.append(vertices, np.ones(vertices.shape[0]).reshape((-1,1)), axis=1)
             tex_coords = sphere.mercator2DTexture(thetas, phis)
