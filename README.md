# MappApp
Multiprocess based software for visual stimulation and recording/online-analysis of behavior


## Installation

### Windows 10 (Anaconda recommended)

1. Download and install the latest release of [Anaconda](https://www.anaconda.com/distribution/) (recommended for beginners) or [Miniconda](https://docs.conda.io/en/latest/miniconda.html).
<<<<<<< HEAD
2. Either use *Anaconda Navigator* of *Anaconda Command Prompt*:
    1. Set up a new Python 3.8 environment called `mappapp` (in cmd: `conda create -n mappapp python=3.8`)
    2. Install dependencies to run MappApp
        1. Navigator packages:
            * numpy
            * pyqt
            * pyqtgraph
            * py-opencv
            * vispy
        2. In Command prompt:
            1. Activate environment: `conda activate mappapp`
            2. Install packages: `conda install numpy pyqt pyqtgraph py-opencv vispy`
=======
2. Set up a new environment called `mappapp`
    1. Open an Anaconda command prompt (Start >> type `anaconda prompt` >> Open)
    2. Run `conda create -n mappapp python=3.7`and confirm creation of new environment with `y`
3. Activate the newly created environment by running `conda activate mappapp`
4. Install basic dependencies for MappApp with `pip install pyqt5 pyqtgraph pyglet scipy scikit-learn pyopengl cython h5py opencv-python keyboard imageio pyfirmata`
5. Install `glumpy`
    1. Download [Visual Studio Community Edition](https://visualstudio.microsoft.com/downloads/). Why? Because Windows.
    2. Install Visual Studio. Under "Individual Components" select `Windows 10 SDK (10.0.18362.0)` and `MSVC v140 VS 2015 C++ build tools (v14.00)` and run install/update.
    3. Install freetype with `conda install -c anaconda freetype` (necessary dependency for glumpy)
    4. Run `pip install triangle glumpy`. **IF** the setup for either of these **fails** with the message `LINK : fatal error LNK1158: cannot run 'rc.exe'`, follow these steps:
        1. Locate the folder `C:\Program Files (x86)\Windows Kits\10\bin\10.0.18362.0\x86` and copy the files rc.exe and rcdll.dll
        2. Paste both files to `C:\Program Files (x86)\Microsoft Visual Studio 14.0\VC\bin\x86_amd64`
        3. Try step (iv) again
6. Download the current master release of MappApp to a folder or clone the branch using `git`.
>>>>>>> b84bd085

## Running the application
 
Either run from IDE configured with mappapp environment by running `Startup.py`

<<<<<<< HEAD
Or use Anaconda Command Prompt (Start >> Anaconda Prompt)
1. Go to the directory to which you've downloaded/cloned MappApp with `cd path\to\mappapp`
2. Activate the environment with `conda activate mappapp`
3. EITHER run MappApp with `python Startup.py`
    * This will prompt a UI where you can create your own program configuration
4. OR if a pre-configured INI file is available
    * Make sure it is located in the `./configs` folder and instead use `python Startup.py ini=filename.ini` 
=======
### Start application
Run `python Startup.py --skip_setup` to start with default .INI file
>>>>>>> b84bd085
<|MERGE_RESOLUTION|>--- conflicted
+++ resolved
@@ -7,7 +7,6 @@
 ### Windows 10 (Anaconda recommended)
 
 1. Download and install the latest release of [Anaconda](https://www.anaconda.com/distribution/) (recommended for beginners) or [Miniconda](https://docs.conda.io/en/latest/miniconda.html).
-<<<<<<< HEAD
 2. Either use *Anaconda Navigator* of *Anaconda Command Prompt*:
     1. Set up a new Python 3.8 environment called `mappapp` (in cmd: `conda create -n mappapp python=3.8`)
     2. Install dependencies to run MappApp
@@ -20,36 +19,15 @@
         2. In Command prompt:
             1. Activate environment: `conda activate mappapp`
             2. Install packages: `conda install numpy pyqt pyqtgraph py-opencv vispy`
-=======
-2. Set up a new environment called `mappapp`
-    1. Open an Anaconda command prompt (Start >> type `anaconda prompt` >> Open)
-    2. Run `conda create -n mappapp python=3.7`and confirm creation of new environment with `y`
-3. Activate the newly created environment by running `conda activate mappapp`
-4. Install basic dependencies for MappApp with `pip install pyqt5 pyqtgraph pyglet scipy scikit-learn pyopengl cython h5py opencv-python keyboard imageio pyfirmata`
-5. Install `glumpy`
-    1. Download [Visual Studio Community Edition](https://visualstudio.microsoft.com/downloads/). Why? Because Windows.
-    2. Install Visual Studio. Under "Individual Components" select `Windows 10 SDK (10.0.18362.0)` and `MSVC v140 VS 2015 C++ build tools (v14.00)` and run install/update.
-    3. Install freetype with `conda install -c anaconda freetype` (necessary dependency for glumpy)
-    4. Run `pip install triangle glumpy`. **IF** the setup for either of these **fails** with the message `LINK : fatal error LNK1158: cannot run 'rc.exe'`, follow these steps:
-        1. Locate the folder `C:\Program Files (x86)\Windows Kits\10\bin\10.0.18362.0\x86` and copy the files rc.exe and rcdll.dll
-        2. Paste both files to `C:\Program Files (x86)\Microsoft Visual Studio 14.0\VC\bin\x86_amd64`
-        3. Try step (iv) again
-6. Download the current master release of MappApp to a folder or clone the branch using `git`.
->>>>>>> b84bd085
 
 ## Running the application
  
 Either run from IDE configured with mappapp environment by running `Startup.py`
 
-<<<<<<< HEAD
 Or use Anaconda Command Prompt (Start >> Anaconda Prompt)
 1. Go to the directory to which you've downloaded/cloned MappApp with `cd path\to\mappapp`
 2. Activate the environment with `conda activate mappapp`
 3. EITHER run MappApp with `python Startup.py`
     * This will prompt a UI where you can create your own program configuration
 4. OR if a pre-configured INI file is available
-    * Make sure it is located in the `./configs` folder and instead use `python Startup.py ini=filename.ini` 
-=======
-### Start application
-Run `python Startup.py --skip_setup` to start with default .INI file
->>>>>>> b84bd085
+    * Make sure it is located in the `./configs` folder and instead use `python Startup.py ini=filename.ini` 