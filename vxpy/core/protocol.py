"""Core protocol module
"""
from __future__ import annotations
import importlib
from abc import abstractmethod
from inspect import isclass
<<<<<<< HEAD
from typing import List, Union, Callable, Type, Dict, Any
=======
from typing import Dict, List, Union, Callable, Type

import vispy.app
>>>>>>> 3bcd1a55

import vxpy.core.event as vxevent
import vxpy.core.ipc as vxipc
import vxpy.core.logger as vxlogger
import vxpy.core.transform as vxtranform
import vxpy.core.visual as vxvisual
from vxpy.definitions import *

log = vxlogger.getLogger(__name__)

_available_protocols: List[str] = []


def get_available_protocol_paths(reload=False) -> List[str]:
    global _available_protocols

    if len(_available_protocols) > 0 and not reload:
        return _available_protocols

    _available_protocols = []
    basepath = PATH_PROTOCOL
    filelist = os.listdir(basepath)
    for filename in filelist:

        # Load protocol module
        path = '.'.join([*basepath.split(os.sep), filename.replace('.py', '')])

        if os.path.isdir(path):
            continue

        try:
            mod = importlib.import_module(path)
        except Exception as exc:
            log.warning(f'Unable to load protocol {path}')
            import traceback
            print(traceback.print_exc())
            continue

        # Load protocols in module
        for s in dir(mod):
            # Skip everything that's not a protocol class
            obj = getattr(mod, s)
            if not isinstance(obj, type) or not issubclass(obj, BaseProtocol):
                continue
            # Skip all base classses
            if obj == StaticProtocol:
                continue

            fullpath = f'{path}.{s}'

            _available_protocols.append(fullpath)

    return sorted(_available_protocols)


def get_protocol(path: str) -> Union[Type[StaticProtocol], None]:
    if path not in get_available_protocol_paths():
        log.warning(f'Cannot get protocol {path}')
        return None

    # Return protocol class object
    parts = path.split('.')
    mod = importlib.import_module('.'.join(parts[:-1]))
    return getattr(mod, parts[-1])


class Phase:

    def __init__(self, duration=None,
                 action=None, action_params=None,
                 visual=None, visual_params=None):
        self.duration: Union[float, int] = duration

        self.action_parameters: Dict = action_params
        self.action = action

        self.visual: Union[vxvisual.AbstractVisual, Type[vxvisual.AbstractVisual], None] = visual
        self.visual_parameters: Dict = visual_params

    def set_duration(self, duration: float):
        self.duration = duration

    @property
    def action(self):
        return self._action

    @action.setter
    def action(self, value):
        self._action = value

    @property
    def visual(self) -> Type[vxvisual.AbstractVisual]:
        return self._visual

    @visual.setter
    def visual(self, value) -> None:
        self._visual = value

    @property
    def action_parameters(self):
        return {} if self._action_parameters is None else self._action_parameters

    @action_parameters.setter
    def action_parameters(self, value):
        self._action_parameters = value

    @property
    def visual_parameters(self):
        return {} if self._visual_parameters is None else self._visual_parameters

    @visual_parameters.setter
    def visual_parameters(self, value):
        self._visual_parameters = value

    def set_visual(self, visual_cls: Callable, parameters: dict = None):
        self._visual = visual_cls
        self._visual_parameters = parameters

    def set_action(self, action_cls: Callable, **kwargs):
        self._action = action_cls
        self._action_parameters = kwargs

    def initialize_action(self):
        if self._action is None:
            return False

        kwargs = {} if self._action_parameters is None else self._action_parameters
        self.action = self._action(**kwargs)

        return True

    def set_initialize_visual(self, visual: vxvisual.AbstractVisual):
        self._visual = visual

    def initialize_visual(self, canvas: vispy.app.Canvas,
                          _protocol: BaseProtocol,
                          _transform: vxtranform.BaseTransform) -> bool:
        if self._visual is None:
            return False

        args = (canvas, )
        kwargs = dict(_protocol=_protocol)
        if isclass(self._visual):
            self._visual = self._visual(*args, **kwargs)
        else:
            self._visual = self._visual.__class__(*args, **kwargs)

        params = self.visual_parameters
        self._visual.update(params)

        return True


class PhaseNotSetError(Exception):
    pass


class BaseProtocol:

    def __init__(self):
        self._current_phase_id = -1
        self._phases: List[Phase] = []
        self._repeat_intervals: List[List[int]] = []
        self.global_visual_props: Dict[str, Any] = {}

    @property
    def current_phase_id(self):
        return vxipc.CONTROL[CTRL_PRCL_PHASE_ID]

    @property
    def current_phase(self):
        return self._phases[self.current_phase_id]

    @property
    def phase_count(self):
        return len(self._phases)

    @property
    def repeat_intervals(self):
        return self._repeat_intervals

    def start_repeat(self):
        """Mark start of new repeat within the protocol"""
        self._repeat_intervals.append([len(self._phases)])

    def end_repeat(self):
        """Mark end of repeat within the protocol"""
        self._repeat_intervals[-1].append(len(self._phases))

    def add_phase(self, phase: Phase) -> None:
        """Add a new phase to the protocol"""
        self._phases.append(phase)

    def keep_last_frame_for(self, seconds: float):
        """Shortcut for adding a static KeepLast phase.
        This will retain the last rendered frame for given number of seconds on the screen"""
        p = Phase(seconds)
        p.set_visual(vxvisual.KeepLast)
        self.add_phase(p)

    def get_phase(self, phase_id: int) -> Union[Phase, None]:
        pass

    def initialize_actions(self):
        for phase in self._phases:
            phase.initialize_action()

    def initialize_visuals(self, canvas: vispy.app.Canvas, _transform: vxtranform.BaseTransform):
        # Fetch all visuals from phases and identify unique ones
        all_visuals = [phase.visual for phase in self._phases]
        unique_visuals = list(set(all_visuals))

        # Initialize unique visuals (one instance per visual class)
        initialize_visuals = {}
        for visual in unique_visuals:
            initialize_visuals[visual] = visual(canvas=canvas, _protocol=self, _transform=_transform)

        # Update all phases to unique visual instance
        for phase in self._phases:
            phase.set_initialize_visual(initialize_visuals[phase.visual])


class StaticProtocol(BaseProtocol):
    """Static experimental protocol which does NOT support closed-loop designs.
    """

    def __init__(self):
        BaseProtocol.__init__(self)

    @property
    def progress(self):
        return 0.

    @property
    def duration(self) -> float:
        return self.get_duration_until_phase(len(self._phases))

    def get_duration_until_phase(self, phase_id: int) -> float:
        return sum([phase.duration for phase in self._phases[:phase_id] if phase is not None])

    def fetch_phase_duration(self, phase_id):
        return self._phases[phase_id].duration

    def get_phase(self, phase_id: int) -> Union[Phase, None]:
        if phase_id < self.phase_count:
            return self._phases[phase_id]
        return None


class TriggeredProtocol(BaseProtocol):

    phase_trigger: vxevent.Trigger = None

    def set_phase_trigger(self, trigger: vxevent.Trigger):
        self.phase_trigger = trigger

    def get_phase(self, phase_id: int) -> Union[Phase, None]:
        if -1 < phase_id < self.phase_count:
            return self._phases[phase_id]
        return None


class ContinuousProtocol(BaseProtocol):
    pass<|MERGE_RESOLUTION|>--- conflicted
+++ resolved
@@ -4,13 +4,9 @@
 import importlib
 from abc import abstractmethod
 from inspect import isclass
-<<<<<<< HEAD
 from typing import List, Union, Callable, Type, Dict, Any
-=======
-from typing import Dict, List, Union, Callable, Type
 
 import vispy.app
->>>>>>> 3bcd1a55
 
 import vxpy.core.event as vxevent
 import vxpy.core.ipc as vxipc
