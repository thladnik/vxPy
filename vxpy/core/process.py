--- conflicted
+++ resolved
@@ -210,14 +210,6 @@
             # Execute main method
             self.main()
 
-<<<<<<< HEAD
-            # Add record_phase_group_id and corresponding global time if
-            # anything is to be written to file from this process
-            # if len(vxattribute.Attribute.to_file) > 0:
-            record_phase_group_id = self.record_phase_group_id if self.phase_is_active else -1
-            vxcontainer.add_to_dataset('__record_group_id', record_phase_group_id)
-            vxcontainer.add_to_dataset('__time', vxipc.get_time())
-=======
             # Add record_phase_group_id and corresponding global time
             record_phase_group_id = self.record_phase_group_id if self.phase_is_active else -1
             vxcontainer.add_to_dataset('__record_group_id', record_phase_group_id)
@@ -227,7 +219,6 @@
             vxattribute.write_attribute(f'{self.name}_iteration', self.iteration_num)
             # and increment by 1
             self.iteration_num += 1
->>>>>>> 94b999b1
 
             # Set next iteration time
             self.next_iteration_time = vxipc.get_time() + self.interval
